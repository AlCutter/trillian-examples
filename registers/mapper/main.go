package main

import (
	"context"
	"encoding/json"
	"flag"
	"fmt"
	"log"
	"reflect"
	"time"

	"github.com/google/trillian"
	"github.com/google/trillian-examples/registers/records"
	"github.com/google/trillian-examples/registers/trillian_client"
	"google.golang.org/grpc"
)

var (
	trillianLog = flag.String("trillian_log", "localhost:8090", "address of the Trillian Log RPC server.")
	logID       = flag.Int64("log_id", 0, "Trillian LogID to read.")
	trillianMap = flag.String("trillian_map", "localhost:8095", "address of the Trillian Map RPC server.")
	mapID       = flag.Int64("map_id", 0, "Trillian MapID to write.")
)

type record struct {
	Entry map[string]interface{}
	Items []map[string]interface{}
}

// add adds an item. Only adds if the item is not already present in Items.
func (r *record) add(i map[string]interface{}) {
	for _, ii := range r.Items {
		if reflect.DeepEqual(i, ii) {
			return
		}
	}
	r.Items = append(r.Items, i)
}

type mapInfo struct {
	mapID    int64
	tc       trillian.TrillianMapClient
	ctx      context.Context
	keyCount int
}

func newInfo(tc trillian.TrillianMapClient, mapID int64, ctx context.Context) *mapInfo {
	// FIXME: need to figure out current keyCount...
	i := &mapInfo{mapID: mapID, tc: tc, ctx: ctx}
	return i
}

func (i *mapInfo) createRecord(key string, entry map[string]interface{}, item map[string]interface{}) {
	ii := [1]map[string]interface{}{item}
	i.saveRecord(key, &record{Entry: entry, Items: ii[:]})
}

func (i *mapInfo) addToMap(h []byte, v []byte) {
	l := trillian.MapLeaf{
		Index:     h,
		LeafValue: v,
	}

	req := trillian.SetMapLeavesRequest{
		MapId:  i.mapID,
		Leaves: []*trillian.MapLeaf{&l},
	}

<<<<<<< HEAD
	_, err := i.tc.SetLeaves(i.ctx, &req)
	if err != nil {
=======
	if _, err = i.tc.SetLeaves(i.ctx, &req); err != nil {
>>>>>>> e6dd797d
		log.Fatalf("SetLeaves() failed: %v", err)
	}
}

func (i *mapInfo) saveRecord(key string, value interface{}) {
	fmt.Printf("evicting %v -> %v\n", key, value)

	v, err := json.Marshal(value)
	if err != nil {
		log.Fatalf("Marshal() failed: %v", err)
	}

	hash := records.RecordHash(key)
	i.addToMap(hash, v)
}

func (i *mapInfo) addKey(key string) {
	i.addToMap(records.KeyHash(i.keyCount), []byte(key))
	i.keyCount++
}

func (i *mapInfo) getLeaf(key string) (*record, error) {
	hash := records.RecordHash(key)
	index := [1][]byte{hash}
	req := &trillian.GetMapLeavesRequest{
		MapId: i.mapID,
		Index: index[:],
	}

	resp, err := i.tc.GetLeaves(i.ctx, req)
	if err != nil {
		return nil, err
	}

	l := resp.MapLeafInclusion[0].Leaf.LeafValue
	log.Printf("key=%v leaf=%s", key, l)
	// FIXME: we should be able to detect non-existent vs. empty leaves
	if len(l) == 0 {
		return nil, nil
	}

	var r record
	err = json.Unmarshal(l, &r)
	if err != nil {
		return nil, err
	}

	return &r, nil
}

// Get the current record for the given key, possibly going to Trillian to look it up, possibly flushing the cache if needed.
func (i *mapInfo) get(key string) (*record, error) {
	r, err := i.getLeaf(key)
	if err != nil {
		return nil, err
	}
	if r == nil {
		return nil, nil
	}
	return r, nil
}

type logScanner struct {
	info *mapInfo
}

func (s *logScanner) Leaf(leaf *trillian.LogLeaf) error {
	var l map[string]interface{}
	if err := json.Unmarshal(leaf.LeafValue, &l); err != nil {
		return err
	}

	e := l["Entry"].(map[string]interface{})
	t, err := time.Parse(time.RFC3339, e["entry-timestamp"].(string))
	if err != nil {
		return err
	}

	k := e["key"].(string)
	i := l["Item"].(map[string]interface{})
	log.Printf("k: %s ts: %s", k, t)

	cr, err := s.info.get(k)
	if err != nil {
		return err
	}
	if cr == nil {
		s.info.createRecord(k, e, i)
		s.info.addKey(k)
		return nil
	}

	ct, err := time.Parse(time.RFC3339, cr.Entry["entry-timestamp"].(string))
	if err != nil {
		return err
	}

	if t.Before(ct) {
		log.Printf("Skip")
		return nil
	} else if t.After(ct) {
		log.Printf("Replace")
		s.info.createRecord(k, e, i)
		return nil
	}

	log.Printf("Add")
	cr.add(i)
	s.info.saveRecord(k, cr)

	return nil
}

func main() {
	flag.Parse()

	tc := trillian_client.New(*trillianLog)
	defer tc.Close()

	g, err := grpc.Dial(*trillianMap, grpc.WithInsecure())
	if err != nil {
		log.Fatalf("Failed to dial Trillian Log: %v", err)
	}
	tmc := trillian.NewTrillianMapClient(g)

	i := newInfo(tmc, *mapID, context.Background())
	err = tc.Scan(*logID, &logScanner{info: i})
	if err != nil {
		log.Fatal(err)
	}
}<|MERGE_RESOLUTION|>--- conflicted
+++ resolved
@@ -66,12 +66,7 @@
 		Leaves: []*trillian.MapLeaf{&l},
 	}
 
-<<<<<<< HEAD
-	_, err := i.tc.SetLeaves(i.ctx, &req)
-	if err != nil {
-=======
-	if _, err = i.tc.SetLeaves(i.ctx, &req); err != nil {
->>>>>>> e6dd797d
+	if _, err := i.tc.SetLeaves(i.ctx, &req); err != nil {
 		log.Fatalf("SetLeaves() failed: %v", err)
 	}
 }
